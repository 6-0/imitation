--- conflicted
+++ resolved
@@ -6,18 +6,7 @@
 
 import os
 import sys
-from typing import (
-    Any,
-    Callable,
-    Dict,
-    Iterable,
-    Mapping,
-    Optional,
-    Sequence,
-    Tuple,
-    Type,
-    Union,
-)
+from typing import Any, Callable, Dict, Iterable, Mapping, Optional, Tuple, Type, Union
 
 import gym
 import torch as th
@@ -72,13 +61,9 @@
         data_loader: Iterable[dict],
         n_epochs: Optional[int] = None,
         n_batches: Optional[int] = None,
-<<<<<<< HEAD
         use_tqdm: Optional[bool] = None,
-        epoch_end_callbacks: Sequence[Callable[[int, int, int], None]] = (),
-=======
         on_epoch_end: Optional[Callable[[], None]] = None,
         on_batch_end: Optional[Callable[[], None]] = None,
->>>>>>> c9b21b89
     ):
         """Wraps DataLoader so that all BC batches can be processed in a one for-loop.
 
@@ -90,18 +75,12 @@
                 __iter__. Exactly one of `n_epochs` and `n_batches` should be provided.
             n_batches: The number of batches to iterate through in one call to
                 __iter__. Exactly one of `n_epochs` and `n_batches` should be provided.
-<<<<<<< HEAD
             use_tqdm: Show a tqdm progress bar if True. True by default if stdout is a
                 TTY.
-            epoch_end_callbacks: Sequence (e.g. list) of callbacks with three
-                keyworded int parameters, epoch_num, batch_num, and samples_so_far,
-                to call at the end of each epoch.
-=======
             on_epoch_end: A callback function without parameters to be called at the
                 end of every epoch.
             on_batch_end: A callback function without parameters to be called at the
                 end of every batch.
->>>>>>> c9b21b89
         """
         if n_epochs is not None and n_batches is None:
             self.use_epochs = True
@@ -115,13 +94,9 @@
         self.data_loader = data_loader
         self.n_epochs = n_epochs
         self.n_batches = n_batches
-<<<<<<< HEAD
         self.use_tqdm = os.isatty(sys.stdout.fileno()) if use_tqdm is None else use_tqdm
-        self.epoch_end_callbacks = epoch_end_callbacks
-=======
         self.on_epoch_end = on_epoch_end
         self.on_batch_end = on_batch_end
->>>>>>> c9b21b89
 
     def __iter__(self) -> Iterable[Tuple[dict, dict]]:
         """Yields batches while updating tqdm display to display progress."""
@@ -147,13 +122,9 @@
 
         try:
             while True:
-<<<<<<< HEAD
                 if display is not None:
                     update_desc()
-=======
-                update_desc()
                 got_data_on_epoch = False
->>>>>>> c9b21b89
                 for batch in self.data_loader:
                     got_data_on_epoch = True
                     batch_num += 1
@@ -181,12 +152,8 @@
                         f"{epoch_num} -- did it reset correctly?"
                     )
                 epoch_num += 1
-                for callback in self.epoch_end_callbacks:
-                    callback(
-                        epoch_num=epoch_num,
-                        batch_num=batch_num,
-                        samples_so_far=samples_so_far,
-                    )
+                if self.on_epoch_end is not None:
+                    self.on_epoch_end()
 
                 if self.use_epochs:
                     if display is not None:
@@ -419,12 +386,8 @@
         *,
         n_epochs: Optional[int] = None,
         n_batches: Optional[int] = None,
-<<<<<<< HEAD
-        epoch_end_callbacks: Sequence[Callable] = (),
-=======
         on_epoch_end: Callable[[], None] = None,
         on_batch_end: Callable[[], None] = None,
->>>>>>> c9b21b89
         log_interval: int = 100,
     ):
         """Train with supervised learning for some number of epochs.
@@ -437,29 +400,18 @@
                 training. Provide exactly one of `n_epochs` and `n_batches`.
             n_batches: Number of batches loaded from dataset before ending training.
                 Provide exactly one of `n_epochs` and `n_batches`.
-<<<<<<< HEAD
-            epoch_end_callbacks: Sequence (e.g. list) of callbacks with three
-                keyworded int parameters, epoch_num, batch_num, and samples_so_far,
-                to call at the end of each epoch.
-=======
             on_epoch_end: Optional callback with no parameters to run at the end of each
                 epoch.
             on_batch_end: Optional callback with no parameters to run at the end of each
                 batch.
->>>>>>> c9b21b89
             log_interval: Log stats after every log_interval batches.
         """
-        callbacks = tuple(epoch_end_callbacks) + tuple(self.base_epoch_end_callbacks)
         it = EpochOrBatchIteratorWithProgress(
             self.expert_data_loader,
             n_epochs=n_epochs,
             n_batches=n_batches,
-<<<<<<< HEAD
-            epoch_end_callbacks=callbacks,
-=======
             on_epoch_end=on_epoch_end,
             on_batch_end=on_batch_end,
->>>>>>> c9b21b89
         )
 
         batch_num = 0
