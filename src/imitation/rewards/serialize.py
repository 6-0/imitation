--- conflicted
+++ resolved
@@ -50,14 +50,10 @@
     del path, venv
 
     def f(
-<<<<<<< HEAD
-        obs: np.ndarray, act: np.ndarray, next_obs: np.ndarray, dones: np.ndarray,
-=======
         obs: np.ndarray,
         act: np.ndarray,
         next_obs: np.ndarray,
         dones: np.ndarray,
->>>>>>> 08b135fd
     ) -> np.ndarray:
         del act, next_obs, dones  # Unused.
         return np.zeros(obs.shape[0])
@@ -67,19 +63,12 @@
 
 # TODO(adam): I think we can get rid of this and have just one RewardNet.
 reward_registry.register(
-<<<<<<< HEAD
-    key="RewardNet_shaped", value=_load_reward_net_as_fn(shaped=True),
-)
-reward_registry.register(
-    key="RewardNet_unshaped", value=_load_reward_net_as_fn(shaped=False),
-=======
     key="RewardNet_shaped",
     value=_load_reward_net_as_fn(shaped=True),
 )
 reward_registry.register(
     key="RewardNet_unshaped",
     value=_load_reward_net_as_fn(shaped=False),
->>>>>>> 08b135fd
 )
 reward_registry.register(key="zero", value=load_zero)
 
