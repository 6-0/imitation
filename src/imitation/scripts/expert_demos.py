"""Uses RL to train an expert policy from scratch, saving rollouts and policy."""

import logging
import os
import os.path as osp
from typing import Any, Mapping, Optional

import sacred.run
from sacred.observers import FileStorageObserver
from stable_baselines3.common import callbacks
from stable_baselines3.common.vec_env import VecNormalize

import imitation.util.sacred as sacred_util
from imitation.data import rollout, wrappers
from imitation.policies import serialize
from imitation.rewards.reward_wrapper import RewardVecEnvWrapper
from imitation.rewards.serialize import load_reward
from imitation.scripts.config.expert_demos import expert_demos_ex
from imitation.util import logger, util


@expert_demos_ex.main
def rollouts_and_policy(
    *,
    _run: sacred.run.Run,
    _seed: int,
    env_name: str,
    env_make_kwargs: Optional[Mapping[str, Any]],
    num_vec: int,
    parallel: bool,
    total_timesteps: int,
    max_episode_steps: Optional[int],
    stop_actor_training: Optional[int],
    normalize: bool,
    normalize_kwargs: dict,
    init_rl_kwargs: dict,
    n_episodes_eval: int,
    reward_type: Optional[str],
    reward_path: Optional[str],
    rollout_save_final: bool,
    rollout_save_n_timesteps: Optional[int],
    rollout_save_n_episodes: Optional[int],
    policy_save_interval: int,
    policy_save_final: bool,
    log_dir: str,
) -> Mapping[str, float]:
    """Trains an expert policy from scratch and saves the rollouts and policy.

    Checkpoints:
      At applicable training steps `step` (where step is either an integer or
      "final"):

        - Policies are saved to `{log_dir}/policies/{step}/`.
        - Rollouts are saved to `{log_dir}/rollouts/{step}.pkl`.

    Args:
        env_name: The gym.Env name. Loaded as VecEnv.
        env_make_kwargs: The kwargs passed to `spec.make` of a gym environment.
        num_vec: Number of environments in VecEnv.
        parallel: If True, then use DummyVecEnv. Otherwise use SubprocVecEnv.
        total_timesteps: Number of training timesteps in `model.learn()`.
        max_episode_steps: If not None, then environments are wrapped by
            TimeLimit so that they have at most `max_episode_steps` steps per
            episode.
        stop_actor_training: If not None, stop training the actor (and only
            continue training the critic) after this many timesteps.
            Extremely hacky implementation, not intended for broad use!
        normalize: If True, then rescale observations and reward.
        normalize_kwargs: kwargs for `VecNormalize`.
        init_rl_kwargs: kwargs for `init_rl`.
        n_episodes_eval: The number of episodes to average over when calculating
            the average ground truth reward return of the final policy.
        reward_type: If provided, then load the serialized reward of this type,
            wrapping the environment in this reward. This is useful to test
            whether a reward model transfers. For more information, see
            `imitation.rewards.serialize.load_reward`.
        reward_path: A specifier, such as a path to a file on disk, used by
            reward_type to load the reward model. For more information, see
            `imitation.rewards.serialize.load_reward`.
        rollout_save_final: If True, then save rollouts right after training is
            finished.
        rollout_save_n_timesteps: The minimum number of timesteps saved in every
            file. Could be more than `rollout_save_n_timesteps` because
            trajectories are saved by episode rather than by transition.
            Must set exactly one of `rollout_save_n_timesteps`
            and `rollout_save_n_episodes`.
        rollout_save_n_episodes: The number of episodes saved in every
            file. Must set exactly one of `rollout_save_n_timesteps` and
            `rollout_save_n_episodes`.
        policy_save_interval: The number of training updates between in between
            intermediate rollout saves. If the argument is nonpositive, then
            don't save intermediate updates.
        policy_save_final: If True, then save the policy right after training is
            finished.
        log_dir: The root directory to save metrics and checkpoints to.

    Returns:
        The return value of `rollout_stats()` using the final policy.
    """
    os.makedirs(log_dir, exist_ok=True)
    sacred_util.build_sacred_symlink(log_dir, _run)

    sample_until = rollout.make_sample_until(
<<<<<<< HEAD
        rollout_save_n_timesteps, rollout_save_n_episodes,
=======
        rollout_save_n_timesteps,
        rollout_save_n_episodes,
>>>>>>> 08b135fd
    )
    eval_sample_until = rollout.make_min_episodes(n_episodes_eval)

    logging.basicConfig(level=logging.INFO)
    custom_logger = logger.configure(
<<<<<<< HEAD
        folder=osp.join(log_dir, "rl"), format_strs=["tensorboard", "stdout"],
=======
        folder=osp.join(log_dir, "rl"),
        format_strs=["tensorboard", "stdout"],
>>>>>>> 08b135fd
    )

    rollout_dir = osp.join(log_dir, "rollouts")
    policy_dir = osp.join(log_dir, "policies")
    os.makedirs(rollout_dir, exist_ok=True)
    os.makedirs(policy_dir, exist_ok=True)

    venv = util.make_vec_env(
        env_name,
        num_vec,
        seed=_seed,
        parallel=parallel,
        log_dir=log_dir,
        max_episode_steps=max_episode_steps,
        post_wrappers=[lambda env, idx: wrappers.RolloutInfoWrapper(env)],
        env_make_kwargs=env_make_kwargs,
    )

    callback_objs = []
    if reward_type is not None:
        reward_fn = load_reward(reward_type, reward_path, venv)
        venv = RewardVecEnvWrapper(venv, reward_fn)
        callback_objs.append(venv.make_log_callback())
        logging.info(f"Wrapped env in reward {reward_type} from {reward_path}.")

    vec_normalize = None
    if normalize:
        venv = vec_normalize = VecNormalize(venv, **normalize_kwargs)

    if policy_save_interval > 0:
        save_policy_callback = serialize.SavePolicyCallback(policy_dir, vec_normalize)
        save_policy_callback = callbacks.EveryNTimesteps(
<<<<<<< HEAD
            policy_save_interval, save_policy_callback,
=======
            policy_save_interval,
            save_policy_callback,
>>>>>>> 08b135fd
        )
        callback_objs.append(save_policy_callback)
    callback = callbacks.CallbackList(callback_objs)

    if stop_actor_training is not None:
        callback_objs.append(util.StopActorTrainingCallback(stop_actor_training))

    policy = util.init_rl(venv, verbose=1, **init_rl_kwargs)
    policy.set_logger(custom_logger)
    policy.learn(total_timesteps, callback=callback)

    # Save final artifacts after training is complete.
    if rollout_save_final:
        save_path = osp.join(rollout_dir, "final.pkl")
        rollout.rollout_and_save(save_path, policy, venv, sample_until)
    if policy_save_final:
        output_dir = os.path.join(policy_dir, "final")
        serialize.save_stable_model(output_dir, policy, vec_normalize)

    # Final evaluation of expert policy.
    trajs = rollout.generate_trajectories(policy, venv, eval_sample_until)
    stats = rollout.rollout_stats(trajs)

    return stats


@expert_demos_ex.command
def rollouts_from_policy(
    *,
    _run: sacred.run.Run,
    _seed: int,
    env_name: str,
    env_make_kwargs: Optional[Mapping[str, Any]],
    num_vec: int,
    parallel: bool,
    max_episode_steps: Optional[int],
    rollout_save_n_timesteps: int,
    rollout_save_n_episodes: int,
    policy_path: str,
    policy_type: str,
    rollout_save_path: str,
    log_dir: str,
) -> None:
    """Loads a saved policy and generates rollouts.

    Unlisted arguments are the same as in `rollouts_and_policy()`.

    Args:
        env_name: The gym.Env name. Loaded as VecEnv.
        env_make_kwargs: The kwargs passed to `spec.make` of a gym environment.
        num_vec: Number of environments in VecEnv.
        parallel: If True, then use DummyVecEnv. Otherwise use SubprocVecEnv.
        max_episode_steps: If not None, then environments are wrapped by
            TimeLimit so that they have at most `max_episode_steps` steps per
            episode.
        rollout_save_n_timesteps: The minimum number of timesteps saved in every
            file. Could be more than `rollout_save_n_timesteps` because
            trajectories are saved by episode rather than by transition.
            Must set exactly one of `rollout_save_n_timesteps`
            and `rollout_save_n_episodes`.
        rollout_save_n_episodes: The number of episodes saved in every
            file. Must set exactly one of `rollout_save_n_timesteps` and
            `rollout_save_n_episodes`.
        policy_type: Argument to `imitation.policies.serialize.load_policy`.
        policy_path: Argument to `imitation.policies.serialize.load_policy`.
        rollout_save_path: Rollout pickle is saved to this path.
        log_dir: The root directory to save metrics and checkpoints to.
    """
    os.makedirs(log_dir, exist_ok=True)
    sacred_util.build_sacred_symlink(log_dir, _run)

    sample_until = rollout.make_sample_until(
<<<<<<< HEAD
        rollout_save_n_timesteps, rollout_save_n_episodes,
=======
        rollout_save_n_timesteps,
        rollout_save_n_episodes,
>>>>>>> 08b135fd
    )

    venv = util.make_vec_env(
        env_name,
        num_vec,
        seed=_seed,
        parallel=parallel,
        log_dir=log_dir,
        max_episode_steps=max_episode_steps,
        post_wrappers=[lambda env, idx: wrappers.RolloutInfoWrapper(env)],
        env_make_kwargs=env_make_kwargs,
    )

    policy = serialize.load_policy(policy_type, policy_path, venv)
    rollout.rollout_and_save(rollout_save_path, policy, venv, sample_until)


def main_console():
    observer = FileStorageObserver(osp.join("output", "sacred", "expert_demos"))
    expert_demos_ex.observers.append(observer)
    expert_demos_ex.run_commandline()


if __name__ == "__main__":  # pragma: no cover
    main_console()<|MERGE_RESOLUTION|>--- conflicted
+++ resolved
@@ -101,23 +101,15 @@
     sacred_util.build_sacred_symlink(log_dir, _run)
 
     sample_until = rollout.make_sample_until(
-<<<<<<< HEAD
-        rollout_save_n_timesteps, rollout_save_n_episodes,
-=======
         rollout_save_n_timesteps,
         rollout_save_n_episodes,
->>>>>>> 08b135fd
     )
     eval_sample_until = rollout.make_min_episodes(n_episodes_eval)
 
     logging.basicConfig(level=logging.INFO)
     custom_logger = logger.configure(
-<<<<<<< HEAD
-        folder=osp.join(log_dir, "rl"), format_strs=["tensorboard", "stdout"],
-=======
         folder=osp.join(log_dir, "rl"),
         format_strs=["tensorboard", "stdout"],
->>>>>>> 08b135fd
     )
 
     rollout_dir = osp.join(log_dir, "rollouts")
@@ -150,12 +142,8 @@
     if policy_save_interval > 0:
         save_policy_callback = serialize.SavePolicyCallback(policy_dir, vec_normalize)
         save_policy_callback = callbacks.EveryNTimesteps(
-<<<<<<< HEAD
-            policy_save_interval, save_policy_callback,
-=======
             policy_save_interval,
             save_policy_callback,
->>>>>>> 08b135fd
         )
         callback_objs.append(save_policy_callback)
     callback = callbacks.CallbackList(callback_objs)
@@ -228,12 +216,8 @@
     sacred_util.build_sacred_symlink(log_dir, _run)
 
     sample_until = rollout.make_sample_until(
-<<<<<<< HEAD
-        rollout_save_n_timesteps, rollout_save_n_episodes,
-=======
         rollout_save_n_timesteps,
         rollout_save_n_episodes,
->>>>>>> 08b135fd
     )
 
     venv = util.make_vec_env(
