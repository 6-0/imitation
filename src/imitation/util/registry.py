--- conflicted
+++ resolved
@@ -54,15 +54,11 @@
         return set(self._values.keys()).union(self._indirect.keys())
 
     def register(
-<<<<<<< HEAD
-        self, key: str, *, value: Optional[T] = None, indirect: Optional[str] = None,
-=======
         self,
         key: str,
         *,
         value: Optional[T] = None,
         indirect: Optional[str] = None,
->>>>>>> 08b135fd
     ):
         if key in self._values or key in self._indirect:
             raise KeyError(f"Duplicate registration for '{key}'")
@@ -81,12 +77,8 @@
 
 
 def build_loader_fn_require_space(
-<<<<<<< HEAD
-    fn: Callable[[gym.Space, gym.Space], T], **kwargs,
-=======
     fn: Callable[[gym.Space, gym.Space], T],
     **kwargs,
->>>>>>> 08b135fd
 ) -> LoaderFn:
     """Converts a factory taking observation and action space into a LoaderFn."""
 
